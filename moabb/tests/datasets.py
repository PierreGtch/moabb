import inspect
import shutil
import tempfile
import unittest

import mne

<<<<<<< HEAD
import moabb.datasets as db
=======
from moabb import datasets as db
>>>>>>> 01e28993
from moabb.datasets import Shin2017A, Shin2017B, VirtualReality
from moabb.datasets.base import BaseDataset
from moabb.datasets.compound_dataset import CompoundDataset
from moabb.datasets.fake import FakeDataset, FakeVirtualRealityDataset
from moabb.datasets.utils import block_rep, dataset_list
from moabb.paradigms import P300


_ = mne.set_log_level("CRITICAL")


def _run_tests_on_dataset(d):
    for s in d.subject_list:
        data = d.get_data(subjects=[s])

        # we should get a dict
        assert isinstance(data, dict)

        # We should get a raw array at the end
        rawdata = data[s]["session_0"]["run_0"]
        assert issubclass(type(rawdata), mne.io.BaseRaw), type(rawdata)

        # print events
        print(mne.find_events(rawdata))
        print(d.event_id)


class Test_Datasets(unittest.TestCase):
    def test_fake_dataset(self):
        """This test will insure the basedataset works."""
        n_subjects = 3
        n_sessions = 2
        n_runs = 2

        for paradigm in ["imagery", "p300", "ssvep"]:
            ds = FakeDataset(
                n_sessions=n_sessions,
                n_runs=n_runs,
                n_subjects=n_subjects,
                paradigm=paradigm,
            )
            data = ds.get_data()

            # we should get a dict
            self.assertTrue(isinstance(data, dict))

            # we get the right number of subject
            self.assertEqual(len(data), n_subjects)

            # right number of session
            self.assertEqual(len(data[1]), n_sessions)

            # right number of run
            self.assertEqual(len(data[1]["session_0"]), n_runs)

            # We should get a raw array at the end
            self.assertIsInstance(data[1]["session_0"]["run_0"], mne.io.BaseRaw)

            # bad subject id must raise error
            self.assertRaises(ValueError, ds.get_data, [1000])

    def test_cache_dataset(self):
        tempdir = tempfile.mkdtemp()
        for paradigm in ["imagery", "p300", "ssvep"]:
            dataset = FakeDataset(paradigm=paradigm)
            # Save cache:
            with self.assertLogs(
                logger="moabb.datasets.bids_interface", level="INFO"
            ) as cm:
                _ = dataset.get_data(
                    subjects=[1],
                    cache_config=dict(
                        save_raw=True,
                        use=True,
                        overwrite_raw=False,
                        path=tempdir,
                    ),
                )
            print("\n".join(cm.output))
            expected = [
                "Attempting to retrieve cache .* datatype-eeg",  # empty pipeline
                "No cache found at",
                "Starting caching .* datatype-eeg",
                "Finished caching .* datatype-eeg",
            ]
            self.assertEqual(len(expected), len(cm.output))
            for i, regex in enumerate(expected):
                self.assertRegex(cm.output[i], regex)

            # Load cache:
            with self.assertLogs(
                logger="moabb.datasets.bids_interface", level="INFO"
            ) as cm:
                _ = dataset.get_data(
                    subjects=[1],
                    cache_config=dict(
                        save_raw=True,
                        use=True,
                        overwrite_raw=False,
                        path=tempdir,
                    ),
                )
            print("\n".join(cm.output))
            expected = [
                "Attempting to retrieve cache .* datatype-eeg",
                "Finished reading cache .* datatype-eeg",
            ]
            self.assertEqual(len(expected), len(cm.output))
            for i, regex in enumerate(expected):
                self.assertRegex(cm.output[i], regex)

            # Overwrite cache:
            with self.assertLogs(
                logger="moabb.datasets.bids_interface", level="INFO"
            ) as cm:
                _ = dataset.get_data(
                    subjects=[1],
                    cache_config=dict(
                        save_raw=True,
                        use=True,
                        overwrite_raw=True,
                        path=tempdir,
                    ),
                )
            print("\n".join(cm.output))
            expected = [
                "Starting erasing cache .* datatype-eeg",
                "Finished erasing cache .* datatype-eeg",
                "Starting caching .* datatype-eeg",
                "Finished caching .* datatype-eeg",
            ]
            self.assertEqual(len(expected), len(cm.output))
            for i, regex in enumerate(expected):
                self.assertRegex(cm.output[i], regex)
        shutil.rmtree(tempdir)

    def test_dataset_accept(self):
        """Verify that accept licence is working."""
        # Only Shin2017 (bbci_eeg_fnirs) for now
        for ds in [Shin2017A(), Shin2017B()]:
            # if the data is already downloaded:
            if mne.get_config("MNE_DATASETS_BBCIFNIRS_PATH") is None:
                self.assertRaises(AttributeError, ds.get_data, [1])

<<<<<<< HEAD
    def test_datasets_init(self):
        for ds in inspect.getmembers(db, inspect.isclass):
            if issubclass(ds[1], BaseDataset):
                kwargs = {}
                if inspect.signature(ds[1]).parameters.get("accept"):
                    kwargs["accept"] = True
                self.assertIsNotNone(ds[1](**kwargs))
=======
    def test_dataset_list(self):
        all_datasets = len(
            [
                issubclass(c, BaseDataset)
                for c in db.__dict__.values()
                if inspect.isclass(c)
            ]
        )
        assert len(dataset_list) == all_datasets
>>>>>>> 01e28993


class Test_VirtualReality_Dataset(unittest.TestCase):
    def __init__(self, *args, **kwargs):
        super().__init__(*args, **kwargs)

    def test_canary(self):
        assert VirtualReality() is not None

    def test_warning_if_parameters_false(self):
        with self.assertWarns(UserWarning):
            VirtualReality(virtual_reality=False, screen_display=False)

    def test_data_path(self):
        ds = VirtualReality(virtual_reality=True, screen_display=True)
        data_path = ds.data_path(1)
        assert len(data_path) == 2
        assert "subject_01_VR.mat" in data_path[0]
        assert "subject_01_PC.mat" in data_path[1]

    def test_get_block_repetition(self):
        ds = FakeVirtualRealityDataset()
        subject = 5
        block = 3
        repetition = 4
        _, _, ret = ds.get_block_repetition(P300(), [subject], [block], [repetition])
        assert ret.subject.unique()[0] == subject
        assert ret.run.unique()[0] == block_rep(block, repetition)


class Test_CompoundDataset(unittest.TestCase):
    def __init__(self, *args, **kwargs):
        self.paradigm = "p300"
        self.n_sessions = 2
        self.n_subjects = 2
        self.n_runs = 2
        self.ds = FakeDataset(
            n_sessions=self.n_sessions,
            n_runs=self.n_runs,
            n_subjects=self.n_subjects,
            event_list=["Target", "NonTarget"],
            paradigm=self.paradigm,
        )
        super().__init__(*args, **kwargs)

    def test_fake_dataset(self):
        """This test will insure the basedataset works."""
        param_list = [(None, None), ("session_0", "run_0"), (["session_0"], ["run_0"])]
        for sessions, runs in param_list:
            with self.subTest():
                subjects_list = [(self.ds, 1, sessions, runs)]
                compound_data = CompoundDataset(
                    subjects_list,
                    events=dict(Target=2, NonTarget=1),
                    code="CompoundTest",
                    interval=[0, 1],
                    paradigm=self.paradigm,
                )

                data = compound_data.get_data()

                # Check data type
                self.assertTrue(isinstance(data, dict))
                self.assertIsInstance(data[1]["session_0"]["run_0"], mne.io.BaseRaw)

                # Check data size
                self.assertEqual(len(data), 1)
                expected_session_number = self.n_sessions if sessions is None else 1
                self.assertEqual(len(data[1]), expected_session_number)
                expected_runs_number = self.n_runs if runs is None else 1
                self.assertEqual(len(data[1]["session_0"]), expected_runs_number)

                # bad subject id must raise error
                self.assertRaises(ValueError, compound_data.get_data, [1000])

    def test_compound_dataset_composition(self):
        # Test we can compound two instance of CompoundDataset into a new one.

        # Create an instance of CompoundDataset with one subject
        subjects_list = [(self.ds, 1, None, None)]
        compound_dataset = CompoundDataset(
            subjects_list,
            events=dict(Target=2, NonTarget=1),
            code="D1",
            interval=[0, 1],
            paradigm=self.paradigm,
        )

        # Add it two time to a subjects_list
        subjects_list = [compound_dataset, compound_dataset]
        compound_data = CompoundDataset(
            subjects_list,
            events=dict(Target=2, NonTarget=1),
            code="CompoundTest",
            interval=[0, 1],
            paradigm=self.paradigm,
        )

        # Assert that the coumpouned dataset has two times more subject than the original one.
        data = compound_data.get_data()
        self.assertEqual(len(data), 2)

    def test_get_sessions_per_subject(self):
        # define a new fake dataset with two times more sessions:
        self.ds2 = FakeDataset(
            n_sessions=self.n_sessions * 2,
            n_runs=self.n_runs,
            n_subjects=self.n_subjects,
            event_list=["Target", "NonTarget"],
            paradigm=self.paradigm,
        )

        # Add the two datasets to a CompoundDataset
        subjects_list = [(self.ds, 1, None, None), (self.ds2, 1, None, None)]
        compound_dataset = CompoundDataset(
            subjects_list,
            events=dict(Target=2, NonTarget=1),
            code="CompoundTest",
            interval=[0, 1],
            paradigm=self.paradigm,
        )

        # Test private method _get_sessions_per_subject returns the minimum number of sessions per subjects
        self.assertEqual(compound_dataset._get_sessions_per_subject(), self.n_sessions)<|MERGE_RESOLUTION|>--- conflicted
+++ resolved
@@ -5,11 +5,7 @@
 
 import mne
 
-<<<<<<< HEAD
 import moabb.datasets as db
-=======
-from moabb import datasets as db
->>>>>>> 01e28993
 from moabb.datasets import Shin2017A, Shin2017B, VirtualReality
 from moabb.datasets.base import BaseDataset
 from moabb.datasets.compound_dataset import CompoundDataset
@@ -154,15 +150,13 @@
             if mne.get_config("MNE_DATASETS_BBCIFNIRS_PATH") is None:
                 self.assertRaises(AttributeError, ds.get_data, [1])
 
-<<<<<<< HEAD
     def test_datasets_init(self):
-        for ds in inspect.getmembers(db, inspect.isclass):
-            if issubclass(ds[1], BaseDataset):
-                kwargs = {}
-                if inspect.signature(ds[1]).parameters.get("accept"):
-                    kwargs["accept"] = True
-                self.assertIsNotNone(ds[1](**kwargs))
-=======
+        for ds in dataset_list:
+            kwargs = {}
+            if inspect.signature(ds[1]).parameters.get("accept"):
+                kwargs["accept"] = True
+            self.assertIsNotNone(ds[1](**kwargs))
+
     def test_dataset_list(self):
         all_datasets = len(
             [
@@ -172,7 +166,6 @@
             ]
         )
         assert len(dataset_list) == all_datasets
->>>>>>> 01e28993
 
 
 class Test_VirtualReality_Dataset(unittest.TestCase):
