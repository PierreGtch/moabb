import logging
from copy import deepcopy
from time import time
from typing import Optional, Union

import numpy as np
from mne.epochs import BaseEpochs
from sklearn.base import clone
from sklearn.metrics import get_scorer
from sklearn.model_selection import (
    LeaveOneGroupOut,
    StratifiedKFold,
    StratifiedShuffleSplit,
    cross_val_score,
)
from sklearn.model_selection._validation import _fit_and_score, _score
from sklearn.preprocessing import LabelEncoder
from tqdm import tqdm

from moabb.evaluations.base import BaseEvaluation


log = logging.getLogger(__name__)

# Numpy ArrayLike is only available starting from Numpy 1.20 and Python 3.8
Vector = Union[list, tuple, np.ndarray]


class WithinSessionEvaluation(BaseEvaluation):
    """Performance evaluation within session (k-fold cross-validation)

    Within-session evaluation uses k-fold cross_validation to determine train
    and test sets on separate session for each subject, it is possible to
    estimate the performance on a subset of training examples to obtain
    learning curves.

    Parameters
    ----------
    n_perms :
        Number of permutations to perform. If an array
        is passed it has to be equal in size to the data_size array.
        Values in this array must be monotonically decreasing (performing
        more permutations for more data is not useful to reduce standard
        error of the mean).
        Default: None
    data_size :
        If None is passed, it performs conventional WithinSession evaluation.
        Contains the policy to pick the datasizes to
        evaluate, as well as the actual values. The dict has the
        key 'policy' with either 'ratio' or 'per_class', and the key
        'value' with the actual values as an numpy array. This array should be
        sorted, such that values in data_size are strictly monotonically increasing.
        Default: None
    paradigm : Paradigm instance
        The paradigm to use.
    datasets : List of Dataset instance
        The list of dataset to run the evaluation. If none, the list of
        compatible dataset will be retrieved from the paradigm instance.
    random_state: int, RandomState instance, default=None
        If not None, can guarantee same seed for shuffling examples.
    n_jobs: int, default=1
        Number of jobs for fitting of pipeline.
    overwrite: bool, default=False
        If true, overwrite the results.
    error_score: "raise" or numeric, default="raise"
        Value to assign to the score if an error occurs in estimator fitting. If set to
        'raise', the error is raised.
    suffix: str
        Suffix for the results file.
    hdf5_path: str
        Specific path for storing the results.
    additional_columns: None
        Adding information to results.
    return_epochs: bool, default=False
        use MNE epoch to train pipelines.
    mne_labels: bool, default=False
        if returning MNE epoch, use original dataset label if True
    """

    VALID_POLICIES = ["per_class", "ratio"]

    def __init__(
        self,
        n_perms: Optional[Union[int, Vector]] = None,
        data_size: Optional[dict] = None,
        **kwargs,
    ):
        self.data_size = data_size
        self.n_perms = n_perms
        self.calculate_learning_curve = self.data_size is not None
        if self.calculate_learning_curve:
            # Check correct n_perms parameter
            if self.n_perms is None:
                raise ValueError(
                    "When passing data_size, please also indicate number of permutations"
                )
            if type(n_perms) is int:
                self.n_perms = np.full_like(self.data_size["value"], n_perms, dtype=int)
            elif len(self.n_perms) != len(self.data_size["value"]):
                raise ValueError(
                    "Number of elements in n_perms must be equal "
                    "to number of elements in data_size['value']"
                )
            elif not np.all(np.diff(n_perms) <= 0):
                raise ValueError(
                    "If n_perms is passed as an array, it has to be monotonically decreasing"
                )
            # Check correct data size parameter
            if not np.all(np.diff(self.data_size["value"]) > 0):
                raise ValueError(
                    "data_size['value'] must be sorted in strictly monotonically increasing order."
                )
            if data_size["policy"] not in WithinSessionEvaluation.VALID_POLICIES:
                raise ValueError(
                    f"{data_size['policy']} is not valid. Please use one of"
                    f"{WithinSessionEvaluation.VALID_POLICIES}"
                )
            self.test_size = 0.2  # Roughly similar to 5-fold CV
            add_cols = ["data_size", "permutation"]
            super().__init__(additional_columns=add_cols, **kwargs)
        else:
            # Perform default within session evaluation
            super().__init__(**kwargs)

    def _evaluate(self, dataset, pipelines):
        # Progress Bar at subject level
        for subject in tqdm(dataset.subject_list, desc=f"{dataset.code}-WithinSession"):
            # check if we already have result for this subject/pipeline
            # we might need a better granularity, if we query the DB
            run_pipes = self.results.not_yet_computed(pipelines, dataset, subject)
            if len(run_pipes) == 0:
                continue

            # get the data
            X, y, metadata = self.paradigm.get_data(
                dataset, [subject], self.return_epochs
            )

            # iterate over sessions
            for session in np.unique(metadata.session):
                ix = metadata.session == session

                for name, clf in run_pipes.items():
                    if self.pre_fit_function is not None:
                        self.pre_fit_function(clf, dataset, subject)
                    t_start = time()
                    cv = StratifiedKFold(5, shuffle=True, random_state=self.random_state)

                    le = LabelEncoder()
                    y_cv = le.fit_transform(y[ix])
                    if isinstance(X, BaseEpochs):
                        scorer = get_scorer(self.paradigm.scoring)
                        acc = list()
                        X_ = X[ix]
                        y_ = y[ix] if self.mne_labels else y_cv
                        for train, test in cv.split(X_, y_):
                            cvclf = clone(clf)
                            cvclf.fit(X_[train], y_[train])
                            acc.append(scorer(cvclf, X_[test], y_[test]))
                        acc = np.array(acc)
                    else:
                        acc = cross_val_score(
                            clf,
                            X[ix],
                            y_cv,
                            cv=cv,
                            scoring=self.paradigm.scoring,
                            n_jobs=self.n_jobs,
                            error_score=self.error_score,
                        )
                    score = acc.mean()
                    duration = time() - t_start
                    nchan = X.info["nchan"] if isinstance(X, BaseEpochs) else X.shape[1]
                    res = {
                        "time": duration / 5.0,  # 5 fold CV
                        "dataset": dataset,
                        "subject": subject,
                        "session": session,
                        "score": score,
                        "n_samples": len(y_cv),  # not training sample
                        "n_channels": nchan,
                        "pipeline": name,
                    }
                    if self.post_fit_function is not None:
                        self.post_fit_function(clf, dataset, subject)
                    yield res

    def get_data_size_subsets(self, y):
        if self.data_size is None:
            raise ValueError(
                "Cannot create data subsets without valid policy for data_size."
            )
        if self.data_size["policy"] == "ratio":
            vals = np.array(self.data_size["value"])
            if np.any(vals < 0) or np.any(vals > 1):
                raise ValueError("Data subset ratios must be in range [0, 1]")
            upto = np.ceil(vals * len(y)).astype(int)
            indices = [np.array(range(i)) for i in upto]
        elif self.data_size["policy"] == "per_class":
            classwise_indices = dict()
            n_smallest_class = np.inf
            for cl in np.unique(y):
                cl_i = np.where(cl == y)[0]
                classwise_indices[cl] = cl_i
                n_smallest_class = (
                    len(cl_i) if len(cl_i) < n_smallest_class else n_smallest_class
                )
            indices = []
            for ds in self.data_size["value"]:
                if ds > n_smallest_class:
                    raise ValueError(
                        f"Smallest class has {n_smallest_class} samples. "
                        f"Desired samples per class {ds} is too large."
                    )
                indices.append(
                    np.concatenate(
                        [classwise_indices[cl][:ds] for cl in classwise_indices]
                    )
                )
        else:
            raise ValueError(f"Unknown policy {self.data_size['policy']}")
        return indices

    def score_explicit(self, clf, X_train, y_train, X_test, y_test):
        if not self.mne_labels:
            # convert labels if array, keep them if epochs and mne_labels is set
            le = LabelEncoder()
            y_train = le.fit_transform(y_train)
            y_test = le.transform(y_test)
        scorer = get_scorer(self.paradigm.scoring)
        t_start = time()
        try:
            model = clf.fit(X_train, y_train)
            score = _score(model, X_test, y_test, scorer)
        except ValueError as e:
            if self.error_score == "raise":
                raise e
            score = self.error_score
        duration = time() - t_start
        return score, duration

    def _evaluate_learning_curve(self, dataset, pipelines):
        # Progressbar at subject level
        for subject in tqdm(dataset.subject_list, desc=f"{dataset.code}-WithinSession"):
            # check if we already have result for this subject/pipeline
            # we might need a better granularity, if we query the DB
            run_pipes = self.results.not_yet_computed(pipelines, dataset, subject)
            if len(run_pipes) == 0:
                continue

            # get the data
            X_all, y_all, metadata_all = self.paradigm.get_data(
                dataset, [subject], self.return_epochs
            )
            # shuffle_data = True if self.n_perms > 1 else False
            for session in np.unique(metadata_all.session):
                sess_idx = metadata_all.session == session
                X_sess = X_all[sess_idx]
                y_sess = y_all[sess_idx]
                # metadata_sess = metadata_all[sess_idx]
                sss = StratifiedShuffleSplit(
                    n_splits=self.n_perms[0], test_size=self.test_size
                )
                for perm_i, (train_idx, test_idx) in enumerate(sss.split(X_sess, y_sess)):
                    X_train_all = X_sess[train_idx]
                    y_train_all = y_sess[train_idx]
                    X_test = X_sess[test_idx]
                    y_test = y_sess[test_idx]
                    data_size_steps = self.get_data_size_subsets(y_train_all)
                    for di, subset_indices in enumerate(data_size_steps):
                        if perm_i >= self.n_perms[di]:
                            continue
                        not_enough_data = False
                        log.info(
                            f"Permutation: {perm_i+1},"
                            f" Training samples: {len(subset_indices)}"
                        )

                        if self.return_epochs:
                            X_train = X_train_all[subset_indices]
                        else:
                            X_train = X_train_all[subset_indices, :]
                        y_train = y_train_all[subset_indices]
                        # metadata = metadata_perm[:subset_indices]

                        if len(np.unique(y_train)) < 2:
                            log.warning(
                                "For current data size, only one class" "would remain."
                            )
                            not_enough_data = True
                        nchan = (
                            X_train.info["nchan"]
                            if isinstance(X_train, BaseEpochs)
                            else X_train.shape[1]
                        )
                        for name, clf in run_pipes.items():
                            model = deepcopy(clf)
                            if self.pre_fit_function is not None:
                                self.pre_fit_function(model, dataset, subject)
                            res = {
                                "dataset": dataset,
                                "subject": subject,
                                "session": session,
                                "n_samples": len(y_train),
                                "n_channels": nchan,
                                "pipeline": name,
                                # Additional columns
                                "data_size": len(subset_indices),
                                "permutation": perm_i + 1,
                            }
                            if not_enough_data:
                                res["time"] = 0
                                res["score"] = np.nan
                            else:
                                res["score"], res["time"] = self.score_explicit(
                                    model, X_train, y_train, X_test, y_test
                                )
                            if self.post_fit_function is not None:
                                self.post_fit_function(model, dataset, subject)
                            yield res

    def evaluate(self, dataset, pipelines):
        if self.calculate_learning_curve:
            yield from self._evaluate_learning_curve(dataset, pipelines)
        else:
            yield from self._evaluate(dataset, pipelines)

    def is_valid(self, dataset):
        return True


class CrossSessionEvaluation(BaseEvaluation):
    """Cross-session performance evaluation.

    Evaluate performance of the pipeline across sessions but for a single
    subject. Verifies that there is at least two sessions before starting
    the evaluation.

    Parameters
    ----------
    paradigm : Paradigm instance
        The paradigm to use.
    datasets : List of Dataset instance
        The list of dataset to run the evaluation. If none, the list of
        compatible dataset will be retrieved from the paradigm instance.
    random_state: int, RandomState instance, default=None
        If not None, can guarantee same seed for shuffling examples.
    n_jobs: int, default=1
        Number of jobs for fitting of pipeline.
    overwrite: bool, default=False
        If true, overwrite the results.
    error_score: "raise" or numeric, default="raise"
        Value to assign to the score if an error occurs in estimator fitting. If set to
        'raise', the error is raised.
    suffix: str
        Suffix for the results file.
    hdf5_path: str
        Specific path for storing the results.
    additional_columns: None
        Adding information to results.
    return_epochs: bool, default=False
        use MNE epoch to train pipelines.
    mne_labels: bool, default=False
        if returning MNE epoch, use original dataset label if True
    """

    def evaluate(self, dataset, pipelines):
        if not self.is_valid(dataset):
            raise AssertionError("Dataset is not appropriate for evaluation")
        # Progressbar at subject level
        for subject in tqdm(dataset.subject_list, desc=f"{dataset.code}-CrossSession"):
            # check if we already have result for this subject/pipeline
            # we might need a better granularity, if we query the DB
            run_pipes = self.results.not_yet_computed(pipelines, dataset, subject)
            if len(run_pipes) == 0:
                continue

            # get the data
            X, y, metadata = self.paradigm.get_data(
                dataset, [subject], self.return_epochs
            )
            le = LabelEncoder()
            y = y if self.mne_labels else le.fit_transform(y)
            groups = metadata.session.values
            scorer = get_scorer(self.paradigm.scoring)

            for name, clf in run_pipes.items():
                # we want to store a results per session
                cv = LeaveOneGroupOut()
                for train, test in cv.split(X, y, groups):
                    t_start = time()
                    if isinstance(X, BaseEpochs):
                        cvclf = clone(clf)
                        cvclf.fit(X[train], y[train])
                        score = scorer(cvclf, X[test], y[test])
                    else:
                        result = _fit_and_score(
                            clone(clf),
                            X,
                            y,
                            scorer,
                            train,
                            test,
                            verbose=False,
                            parameters=None,
                            fit_params=None,
                            error_score=self.error_score,
                        )
                        score = result["test_scores"]
                    duration = time() - t_start
                    nchan = X.info["nchan"] if isinstance(X, BaseEpochs) else X.shape[1]
                    res = {
                        "time": duration,
                        "dataset": dataset,
                        "subject": subject,
                        "session": groups[test][0],
                        "score": score,
                        "n_samples": len(train),
                        "n_channels": nchan,
                        "pipeline": name,
                    }
                    yield res

    def is_valid(self, dataset):
        return dataset.n_sessions > 1


class CrossSubjectEvaluation(BaseEvaluation):
    """Cross-subject evaluation performance.

    Evaluate performance of the pipeline trained on all subjects but one,
    concatenating sessions.

    Parameters
    ----------
    paradigm : Paradigm instance
        The paradigm to use.
    datasets : List of Dataset instance
        The list of dataset to run the evaluation. If none, the list of
        compatible dataset will be retrieved from the paradigm instance.
    random_state: int, RandomState instance, default=None
        If not None, can guarantee same seed for shuffling examples.
    n_jobs: int, default=1
        Number of jobs for fitting of pipeline.
    overwrite: bool, default=False
        If true, overwrite the results.
    error_score: "raise" or numeric, default="raise"
        Value to assign to the score if an error occurs in estimator fitting. If set to
        'raise', the error is raised.
    suffix: str
        Suffix for the results file.
    hdf5_path: str
        Specific path for storing the results.
    additional_columns: None
        Adding information to results.
    return_epochs: bool, default=False
        use MNE epoch to train pipelines.
    mne_labels: bool, default=False
        if returning MNE epoch, use original dataset label if True
    """

    def evaluate(self, dataset, pipelines):
        if not self.is_valid(dataset):
            raise AssertionError("Dataset is not appropriate for evaluation")
        # this is a bit akward, but we need to check if at least one pipe
        # have to be run before loading the data. If at least one pipeline
        # need to be run, we have to load all the data.
        # we might need a better granularity, if we query the DB
        run_pipes = {}
        for subject in dataset.subject_list:
            run_pipes.update(self.results.not_yet_computed(pipelines, dataset, subject))
        if len(run_pipes) == 0:
            return

        # get the data
        X, y, metadata = self.paradigm.get_data(dataset, return_epochs=self.return_epochs)

        # encode labels
        le = LabelEncoder()
        y = y if self.mne_labels else le.fit_transform(y)

        # extract metadata
        groups = metadata.subject.values
        sessions = metadata.session.values
        n_subjects = len(dataset.subject_list)

        scorer = get_scorer(self.paradigm.scoring)

        # perform leave one subject out CV
        cv = LeaveOneGroupOut()
        # Progressbar at subject level
        for train, test in tqdm(
            cv.split(X, y, groups),
            total=n_subjects,
            desc=f"{dataset.code}-CrossSubject",
        ):

            subject = groups[test[0]]
            # now we can check if this subject has results
            run_pipes = self.results.not_yet_computed(pipelines, dataset, subject)

            # iterate over pipelines
            for name, clf in run_pipes.items():
                t_start = time()
                model = deepcopy(clf).fit(X[train], y[train])
                duration = time() - t_start

<<<<<<< HEAD
                # iterate over pipelines
                for name, clf in run_pipes.items():
                    t_start = time()
                    model = deepcopy(clf)
                    if self.pre_fit_function is not None:
                        self.pre_fit_function(model, dataset, subject)
                    model = model.fit(X[train], y[train])
                    if self.post_fit_function is not None:
                        self.post_fit_function(model, dataset, subject)
                    duration = time() - t_start
=======
                # we eval on each session
                for session in np.unique(sessions[test]):
                    ix = sessions[test] == session
                    score = _score(model, X[test[ix]], y[test[ix]], scorer)
>>>>>>> fe38df89

                    nchan = X.info["nchan"] if isinstance(X, BaseEpochs) else X.shape[1]
                    res = {
                        "time": duration,
                        "dataset": dataset,
                        "subject": subject,
                        "session": session,
                        "score": score,
                        "n_samples": len(train),
                        "n_channels": nchan,
                        "pipeline": name,
                    }

                    yield res

    def is_valid(self, dataset):
        return len(dataset.subject_list) > 1<|MERGE_RESOLUTION|>--- conflicted
+++ resolved
@@ -501,27 +501,17 @@
 
             # iterate over pipelines
             for name, clf in run_pipes.items():
+                model = deepcopy(clf)
+                if self.pre_fit_function is not None:
+                    self.pre_fit_function(model, dataset, subject)
                 t_start = time()
-                model = deepcopy(clf).fit(X[train], y[train])
+                model = model.fit(X[train], y[train])
                 duration = time() - t_start
 
-<<<<<<< HEAD
-                # iterate over pipelines
-                for name, clf in run_pipes.items():
-                    t_start = time()
-                    model = deepcopy(clf)
-                    if self.pre_fit_function is not None:
-                        self.pre_fit_function(model, dataset, subject)
-                    model = model.fit(X[train], y[train])
-                    if self.post_fit_function is not None:
-                        self.post_fit_function(model, dataset, subject)
-                    duration = time() - t_start
-=======
                 # we eval on each session
                 for session in np.unique(sessions[test]):
                     ix = sessions[test] == session
                     score = _score(model, X[test[ix]], y[test[ix]], scorer)
->>>>>>> fe38df89
 
                     nchan = X.info["nchan"] if isinstance(X, BaseEpochs) else X.shape[1]
                     res = {
@@ -537,5 +527,8 @@
 
                     yield res
 
+                if self.post_fit_function is not None:
+                    self.post_fit_function(model, dataset, subject)
+
     def is_valid(self, dataset):
         return len(dataset.subject_list) > 1