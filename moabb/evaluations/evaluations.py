--- conflicted
+++ resolved
@@ -257,23 +257,6 @@
                             emissions = np.NaN
                     duration = time() - t_start
 
-<<<<<<< HEAD
-                nchan = X.info["nchan"] if isinstance(X, BaseEpochs) else X.shape[1]
-                res = {
-                    "time": duration / 5.0,  # 5 fold CV
-                    "dataset": dataset,
-                    "subject": subject,
-                    "session": session,
-                    "score": score,
-                    "n_samples": len(y_cv),  # not training sample
-                    "n_channels": nchan,
-                    "pipeline": name,
-                }
-                if _carbonfootprint:
-                    res["carbon_emission"] = (1000 * emissions,)
-                subject_results.append(res)
-                self.push_result(res, pipelines)
-=======
                     nchan = X.info["nchan"] if isinstance(X, BaseEpochs) else X.shape[1]
                     res = {
                         "time": duration / 5.0,  # 5 fold CV
@@ -287,8 +270,7 @@
                     }
                     if _carbonfootprint:
                         res["carbon_emission"] = (1000 * emissions,)
->>>>>>> 04e66884
-
+                    self.push_result(res, pipelines)
                     yield res
 
     def get_data_size_subsets(self, y):
@@ -587,12 +569,6 @@
                         if emissions is None:
                             emissions = 0
 
-<<<<<<< HEAD
-                results.append(res)
-                self.push_result(res, pipelines)
-
-        return results
-=======
                     duration = time() - t_start
                     if self.hdf5_path is not None and self.save_model:
                         save_model_list(
@@ -614,9 +590,8 @@
                     }
                     if _carbonfootprint:
                         res["carbon_emission"] = (1000 * emissions,)
-
+                    self.push_result(res, pipelines)
                     yield res
->>>>>>> 04e66884
 
     def is_valid(self, dataset):
         return dataset.n_sessions > 1
@@ -782,14 +757,8 @@
                     }
 
                     if _carbonfootprint:
-<<<<<<< HEAD
-                        res["carbon_emission"] = (
-                            1000 * (emissions + emissions_grid[name]),
-                        )
+                        res["carbon_emission"] = (1000 * emissions,)
                     self.push_result(res, pipelines)
-=======
-                        res["carbon_emission"] = (1000 * emissions,)
->>>>>>> 04e66884
                     yield res
 
     def is_valid(self, dataset):
