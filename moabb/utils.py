"""Util functions for moabb."""
import inspect
import logging
import os
import os.path as osp
import random
<<<<<<< HEAD
from typing import TYPE_CHECKING
=======
import re
import sys
>>>>>>> 4de98584

import numpy as np
from mne import get_config, set_config
from mne import set_log_level as sll


<<<<<<< HEAD
if TYPE_CHECKING:
    from moabb.datasets.base import BaseDataset
    from moabb.paradigms.base import BaseProcessing
=======
log = logging.getLogger(__name__)
>>>>>>> 4de98584


def _set_random_seed(seed: int) -> None:
    """Set the seed for Python's built-in random module and numpy.

    Parameters
    ----------
    seed: int
        The random seed to use.
    Returns
    -------
    None
    """
    random.seed(seed)
    np.random.seed(seed)


def _set_tensorflow_seed(seed: int) -> None:
    """Set the seed for TensorFlow.

    Parameters
    ----------
    seed: int
        The random seed to use.
    Returns
    -------
    None
    """
    try:
        import tensorflow as tf

        tf.random.set_seed(seed)  # tf cpu fix seed
        os.environ[
            "TF_DETERMINISTIC_OPS"
        ] = "1"  # tf gpu fix seed, please `pip install tensorflow-determinism` first
        tf.keras.utils.set_random_seed(seed)

    except ImportError:
        print(
            "We try to set the tensorflow seeds, but it seems that tensorflow is not installed. "
            "Please refer to `https://www.tensorflow.org/` to install if you need to use "
            "this deep learning module."
        )
        return False


def _set_torch_seed(seed: int) -> None:
    """Set the seed for PyTorch.

    Parameters
    ----------
    seed: int
        The random seed to use.
    Returns
    -------
    None
    """
    try:
        import torch

        torch.manual_seed(seed)
        if torch.cuda.is_available():
            torch.cuda.manual_seed(seed)
            torch.cuda.manual_seed_all(seed)
    except ImportError:
        print(
            "We try to set the torch seeds, but it seems that torch is not installed. "
            "Please refer to `https://pytorch.org/` to install if you need to use "
            "this deep learning module."
        )
        return False


def setup_seed(seed: int) -> None:
    """Set the seed for random, numpy, TensorFlow and PyTorch.

    Parameters
    ----------
    seed: int
        The random seed to use.
    Returns
    -------
    None
    """
    _set_random_seed(seed)
    # check if the return is bool
    tensorflow_return = _set_tensorflow_seed(seed)
    torch_return = _set_torch_seed(seed)

    if tensorflow_return is False or torch_return is False:
        return False
    else:
        return None


def set_log_level(level="INFO"):
    """Set log level.

    Set the general log level. Use one of the levels supported by python
    logging, i.e.: DEBUG, INFO, WARNING, ERROR, CRITICAL
    """
    VALID_LEVELS = ["DEBUG", "INFO", "WARNING", "ERROR", "CRITICAL"]
    level = level.upper()
    if level not in VALID_LEVELS:
        raise ValueError(f"Invalid level {level}. Choose one of {VALID_LEVELS}.")
    sll(False)
    logging.basicConfig(
        level=level,
        format="%(asctime)s %(levelname)s %(threadName)s %(name)s %(message)s",
    )


def set_download_dir(path):
    """Set the download directory if required to change from default mne path.

    Parameters
    ----------
    path : None | str
    The new storage location, if it does not exist, a warning is raised and the
    path is created
    If None, and MNE_DATA config does not exist, a warning is raised and the
    storage location is set to the MNE default directory
    """
    if path is None:
        if get_config("MNE_DATA") is None:
            print(
                "MNE_DATA is not already configured. It will be set to "
                "default location in the home directory - "
                + osp.join(osp.expanduser("~"), "mne_data")
                + "All datasets will be downloaded to this location, if anything is "
                "already downloaded, please move manually to this location"
            )

            set_config("MNE_DATA", osp.join(osp.expanduser("~"), "mne_data"))
    else:
        # Check if the path exists, if not, create it
        if not osp.isdir(path):
            print("The path given does not exist, creating it..")
            os.makedirs(path)
        set_config("MNE_DATA", path)


<<<<<<< HEAD
def make_process_pipelines(
    processing: "BaseProcessing",
    dataset: "BaseDataset",
    return_epochs: bool = False,
    return_raws: bool = False,
    postprocess_pipeline=None,
):
    """Shortcut for the method :func:`moabb.paradigms.base.BaseProcessing.make_process_pipelines`"""
    return processing.make_process_pipelines(
        dataset, return_epochs, return_raws, postprocess_pipeline
    )
=======
aliases_list = []  # list of tuples containing (old name, new name, expire version)


def update_docstring_list(doc, section, msg):
    header = f"{section}[ ]*\n[ ]*[\-]+[ ]*\n"
    if section not in doc:
        doc = doc + f"\n\n    {section}\n    {'-' * len(section)}\n"
    if re.search(f"[ ]*{header}", doc) is None:
        raise ValueError(
            f"Incorrect formatting of section {section!r} in docstring {doc!r}"
        )
    doc = re.sub(f"([ ]*)({header})", f"\g<1>\g<2>\n\g<1>{msg}\n", doc)
    return doc


def depreciated_alias(name, expire_version):
    """Decorator that creates an alias for the decorated function or class,
    marks that alias as depreciated, and adds the alias to ``aliases_list``.
    Not working on methods."""

    def factory(func):
        warn_msg = (
            f"{name} has been renamed to {func.__name__}. "
            f"{name} will be removed in version {expire_version}."
        )
        note_msg = (
            f".. note:: ``{func.__name__}`` was previously named ``{name}``. "
            f"``{name}`` will be removed in  version {expire_version}."
        )

        namespace = sys._getframe(1).f_globals  # Caller's globals.
        if inspect.isclass(func):

            def __init__(self, *args, **kwargs):
                log.warning(warn_msg)
                func.__init__(self, *args, **kwargs)

            namespace[name] = type(name, (func,), dict(func.__dict__, __init__=__init__))
        elif inspect.isfunction(func):

            def depreciated_func(*args, **kwargs):
                log.warning(warn_msg)
                return func(*args, **kwargs)

            depreciated_func.__name__ = name
            namespace[name] = depreciated_func
        else:
            raise ValueError("Can only decorate functions and classes")
        func.__doc__ = update_docstring_list(func.__doc__ or "", "Notes", note_msg)
        aliases_list.append((name, func.__name__, expire_version))
        return func

    return factory
>>>>>>> 4de98584
<|MERGE_RESOLUTION|>--- conflicted
+++ resolved
@@ -4,25 +4,20 @@
 import os
 import os.path as osp
 import random
-<<<<<<< HEAD
 from typing import TYPE_CHECKING
-=======
 import re
 import sys
->>>>>>> 4de98584
 
 import numpy as np
 from mne import get_config, set_config
 from mne import set_log_level as sll
 
 
-<<<<<<< HEAD
 if TYPE_CHECKING:
     from moabb.datasets.base import BaseDataset
     from moabb.paradigms.base import BaseProcessing
-=======
+
 log = logging.getLogger(__name__)
->>>>>>> 4de98584
 
 
 def _set_random_seed(seed: int) -> None:
@@ -165,7 +160,6 @@
         set_config("MNE_DATA", path)
 
 
-<<<<<<< HEAD
 def make_process_pipelines(
     processing: "BaseProcessing",
     dataset: "BaseDataset",
@@ -177,7 +171,8 @@
     return processing.make_process_pipelines(
         dataset, return_epochs, return_raws, postprocess_pipeline
     )
-=======
+
+  
 aliases_list = []  # list of tuples containing (old name, new name, expire version)
 
 
@@ -230,5 +225,4 @@
         aliases_list.append((name, func.__name__, expire_version))
         return func
 
-    return factory
->>>>>>> 4de98584
+    return factory