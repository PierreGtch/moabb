from abc import ABCMeta, abstractproperty, abstractmethod
import numpy as np
import pandas as pd
import mne


class BaseParadigm(metaclass=ABCMeta):
    """Base Paradigm.
    """

    def __init__(self):
        pass

    @abstractproperty
    def scoring(self):
        '''Property that defines scoring metric (e.g. ROC-AUC or accuracy
        or f-score), given as a sklearn-compatible string or a compatible
        sklearn scorer.

        '''
        pass

    @abstractproperty
    def datasets(self):
        '''Property that define the list of compatible datasets

        '''
        pass

    @abstractmethod
    def is_valid(self, dataset):
        """Verify the dataset is compatible with the paradigm.

        This method is called to verify dataset is compatible with the
        paradigm.

        This method should raise an error if the dataset is not compatible
        with the paradigm. This is for example the case if the
        dataset is an ERP dataset for motor imagery paradigm, or if the
        dataset does not contain any of the required events.

        Parameters
        ----------
        dataset : dataset instance
            The dataset to verify.
        """
        pass

    def prepare_process(self, dataset):
        """Prepare processing of raw files

        This function allows to set parameter of the paradigm class prior to
        the preprocessing (process_raw). Does nothing by default and could be
        overloaded if needed.

        Parameters
        ----------

        dataset : dataset instance
            The dataset corresponding to the raw file. mainly use to access
            dataset specific information.
        """
        pass

    def process_raw(self, raw, dataset, return_epochs=False):
        """
        Process one raw data file.

        This function apply the preprocessing and eventual epoching on the
        individual run, and return the data, labels and a dataframe with
        metadata.

        metadata is a dataframe with as many row as the length of the data
        and labels.

        Parameters
        ----------

        raw: mne.Raw instance
            the raw EEG data.

        dataset : dataset instance
            The dataset corresponding to the raw file. mainly use to access
            dataset specific information.

        return_epochs: boolean
            This flag specifies whether to return only the data array or the
            complete processed mne.Epochs

        returns
        -------
        X : Union[np.ndarray, mne.Epochs]
            the data that will be used as features for the model
            Note: if return_epochs=True,  this is mne.Epochs
                  if return_epochs=False, this is np.ndarray

        labels: np.ndarray
            the labels for training / evaluating the model

        metadata: pd.DataFrame
            A dataframe containing the metadata

        """
        # get events id
        event_id = self.used_events(dataset)

        # find the events, first check stim_channels then annotations
        stim_channels = mne.utils._get_stim_channel(None, raw.info,
                                                    raise_error=False)
        if len(stim_channels) > 0:
            events = mne.find_events(raw, shortest_event=0, verbose=False)
        else:
<<<<<<< HEAD
            ev_selected = {str(v):v for v in event_id.values()}
            try:
                events, _ = mne.events_from_annotations(raw,
                                                        event_id=ev_selected,
                                                        verbose=False)
            except ValueError:
                events, _ = mne.events_from_annotations(raw, verbose=False)
        channels = () if self.channels is None else self.channels
=======
            events, _ = mne.events_from_annotations(raw, verbose=False)
>>>>>>> 840c005d

        # picks channels
        if self.channels is None:
            picks = mne.pick_types(raw.info, eeg=True, stim=False)
        else:
            picks = mne.pick_types(raw.info, stim=False, include=self.channels)

        # pick events, based on event_id
        try:
            events = mne.pick_events(events, include=list(event_id.values()))
        except RuntimeError:
            # skip raw if no event found
            return

        # get interval
        tmin = self.tmin + dataset.interval[0]
        if self.tmax is None:
            tmax = dataset.interval[1]
        else:
            tmax = self.tmax + dataset.interval[0]

        X = []
        for bandpass in self.filters:
            fmin, fmax = bandpass
            # filter data
            raw_f = raw.copy().filter(fmin, fmax, method='iir',
                                      picks=picks, verbose=False)
            # epoch data
            epochs = mne.Epochs(raw_f, events, event_id=event_id,
                                tmin=tmin, tmax=tmax, proj=False,
                                baseline=None, preload=True,
                                verbose=False, picks=picks,
                                event_repeated='drop',
                                on_missing='ignore')
            if self.resample is not None:
                epochs = epochs.resample(self.resample)
            # rescale to work with uV
            if return_epochs:
                X.append(epochs)
            else:
                X.append(dataset.unit_factor * epochs.get_data())

        inv_events = {k: v for v, k in event_id.items()}
        labels = np.array([inv_events[e] for e in epochs.events[:, -1]])

        # if only one band, return a 3D array, otherwise return a 4D
        if len(self.filters) == 1:
            X = X[0]
        else:
            X = np.array(X).transpose((1, 2, 3, 0))

        metadata = pd.DataFrame(index=range(len(labels)))
        return X, labels, metadata

    def get_data(self, dataset, subjects=None, return_epochs=False):
        """
        Return the data for a list of subject.

        return the data, labels and a dataframe with metadata. the dataframe
        will contain at least the following columns

        - subject : the subject indice
        - session : the session indice
        - run : the run indice

        parameters
        ----------
        dataset:
            A dataset instance.
        subjects: List of int
            List of subject number

        returns
        -------
        X : np.ndarray
            the data that will be used as features for the model
        labels: np.ndarray
            the labels for training / evaluating the model
        metadata: pd.DataFrame
            A dataframe containing the metadata.
        """

        if not self.is_valid(dataset):
            message = "Dataset {} is not valid for paradigm".format(
                dataset.code)
            raise AssertionError(message)

        data = dataset.get_data(subjects)
        self.prepare_process(dataset)

        X = []
        labels = []
        metadata = []
        for subject, sessions in data.items():
            for session, runs in sessions.items():
                for run, raw in runs.items():
                    proc = self.process_raw(raw, dataset,
                                            return_epochs=return_epochs)

                    if proc is None:
                        # this mean the run did not contain any selected event
                        # go to next
                        continue

                    x, lbs, met = proc
                    met['subject'] = subject
                    met['session'] = session
                    met['run'] = run
                    metadata.append(met)

                    # grow X and labels in a memory efficient way. can be slow
                    if not return_epochs:
                        if len(X) > 0:
                            X = np.append(X, x, axis=0)
                            labels = np.append(labels, lbs, axis=0)
                        else:
                            X = x
                            labels = lbs
                    else:
                        X.append(x)

        metadata = pd.concat(metadata, ignore_index=True)
        return X, labels, metadata<|MERGE_RESOLUTION|>--- conflicted
+++ resolved
@@ -110,7 +110,6 @@
         if len(stim_channels) > 0:
             events = mne.find_events(raw, shortest_event=0, verbose=False)
         else:
-<<<<<<< HEAD
             ev_selected = {str(v):v for v in event_id.values()}
             try:
                 events, _ = mne.events_from_annotations(raw,
@@ -119,9 +118,6 @@
             except ValueError:
                 events, _ = mne.events_from_annotations(raw, verbose=False)
         channels = () if self.channels is None else self.channels
-=======
-            events, _ = mne.events_from_annotations(raw, verbose=False)
->>>>>>> 840c005d
 
         # picks channels
         if self.channels is None:
